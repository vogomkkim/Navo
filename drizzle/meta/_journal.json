{
  "version": "7",
  "dialect": "postgresql",
  "entries": [
    {
      "idx": 0,
      "version": "7",
      "when": 1755928918314,
      "tag": "0000_busy_jackal",
      "breakpoints": true
    },
    {
      "idx": 1,
      "version": "7",
      "when": 1756014831523,
      "tag": "0001_rich_diamondback",
      "breakpoints": true
    },
    {
      "idx": 2,
      "version": "7",
      "when": 1756031621582,
      "tag": "0002_bright_ma_gnuci",
      "breakpoints": true
    },
    {
      "idx": 3,
      "version": "7",
<<<<<<< HEAD
      "when": 1756380332171,
      "tag": "0003_cuddly_kabuki",
=======
      "when": 1756380662663,
      "tag": "0003_dazzling_red_hulk",
>>>>>>> 4f576279
      "breakpoints": true
    }
  ]
}<|MERGE_RESOLUTION|>--- conflicted
+++ resolved
@@ -26,13 +26,8 @@
     {
       "idx": 3,
       "version": "7",
-<<<<<<< HEAD
-      "when": 1756380332171,
-      "tag": "0003_cuddly_kabuki",
-=======
       "when": 1756380662663,
       "tag": "0003_dazzling_red_hulk",
->>>>>>> 4f576279
       "breakpoints": true
     }
   ]
